--- conflicted
+++ resolved
@@ -247,11 +247,7 @@
 `,
 		},
 		{
-<<<<<<< HEAD
-			desc: "BadTag",
-=======
 			desc: "BadValuesIP",
->>>>>>> acef0e71
 			yamlStr: `
 values:
   global:
@@ -260,8 +256,6 @@
 `,
 			wantErrs: makeErrors([]string{`global.proxy.includeIpRanges invalid CIDR address: 1.1.0.300/16`}),
 		},
-<<<<<<< HEAD
-=======
 		{
 			desc: "EmptyValuesIP",
 			yamlStr: `
@@ -272,7 +266,6 @@
       includeInboundPorts: "*"
 `,
 		},
->>>>>>> acef0e71
 	}
 
 	for _, tt := range tests {
